import tkinter as tk
from tkinter import ttk, messagebox
import os
import datetime
from datetime import datetime, timedelta
from PIL import Image, ImageTk
import matplotlib.pyplot as plt
from matplotlib.backends.backend_tkagg import FigureCanvasTkAgg

# Import your DatabaseManager
from database import DatabaseManager

# Import form classes from your forms directory
# Assuming property_forms.py now contains AddPropertyForm, SellPropertyForm,
# TrackPaymentsForm, SoldPropertiesView, ViewAllPropertiesForm, and EditPropertyForm
from forms.property_forms import AddPropertyForm, SellPropertyForm, TrackPaymentsForm, SoldPropertiesView, ViewAllPropertiesForm, EditPropertyForm, SalesReportsForm
<<<<<<< HEAD
from forms.survey_forms import AddSurveyJobForm, ManagePaymentForm, TrackSurveyJobsForm, SurveyReportsForm # Import SurveyReportsForm here

=======
from forms.survey_forms import AddSurveyJobForm, ManagePaymentForm, TrackSurveyJobsForm
>>>>>>> 5750b88f

# --- Global Constants ---
BASE_DIR = os.path.dirname(os.path.abspath(__file__))
ASSETS_DIR = os.path.join(BASE_DIR, 'assets')
ICONS_DIR = os.path.join(ASSETS_DIR, 'icons')
DATA_DIR = os.path.join(BASE_DIR, 'data')
PROPERTY_IMAGES_DIR = os.path.join(DATA_DIR, 'images')
TITLE_DEEDS_DIR = os.path.join(DATA_DIR, 'deeds')
RECEIPTS_DIR = os.path.join(DATA_DIR, 'receipts')
SURVEY_ATTACHMENTS_DIR = os.path.join(DATA_DIR, 'survey_attachments')

# Ensure necessary directories exist
for d in [PROPERTY_IMAGES_DIR, TITLE_DEEDS_DIR, RECEIPTS_DIR, SURVEY_ATTACHMENTS_DIR]:
    os.makedirs(d, exist_ok=True)
# --- End Global Constants ---

# --- Section View Classes ---

class SalesSectionView(ttk.Frame):
    def __init__(self, master, db_manager, load_icon_callback, parent_icon_loader=None, **kwargs):
        super().__init__(master, padding="10 10 10 10", **kwargs)
        self.db_manager = db_manager
        # Store the icon loader reference
        self.parent_icon_loader_ref = parent_icon_loader
        self.load_icon_callback = load_icon_callback # Callback to main app's _load_icon

        # Initialize a list to hold references to PhotoImage objects for SalesSection buttons
        self.sales_button_icons = [] 

        self._create_widgets()
        self.populate_system_overview()
        

    def _create_widgets(self):
        button_grid_container = ttk.Frame(self, padding="20")
        button_grid_container.pack(pady=20, padx=20, fill="x", anchor="n")

        for i in range(3):
            button_grid_container.grid_columnconfigure(i, weight=1, uniform="sales_button_cols")
        for i in range(2):
            button_grid_container.grid_rowconfigure(i, weight=1, uniform="sales_button_rows")

        buttons_data = [
            {"text": "Add New Property", "icon": "add_property.png", "command": self._open_add_property_form},
            {"text": "Sell Property", "icon": "manage_sales.png", "command": self._open_sell_property_form},
            {"text": "Track Payments", "icon": "track_payments.png", "command": self._open_track_payments_view},
            {"text": "Sold Properties", "icon": "sold_properties.png", "command": self._open_sold_properties_view},
            {"text": "View All Properties", "icon": "view_all_properties.png", "command": self._open_view_all_properties}, 
            {"text": "Reports & Receipts", "icon": "reports_receipts.png", "command": self._open_sales_reports_receipts_view},
        ]

        row, col = 0, 0
        for data in buttons_data:
            icon_img = self.load_icon_callback(data["icon"])
            self.sales_button_icons.append(icon_img) # <--- IMPORTANT: Store reference here!
            
            btn_wrapper_frame = ttk.Frame(button_grid_container, relief="raised", borderwidth=1, cursor="hand2")
            btn_wrapper_frame.grid(row=row, column=col, padx=10, pady=10, sticky="nsew")

            btn = ttk.Button(
                btn_wrapper_frame,
                text=data["text"],
                image=icon_img,
                compound=tk.TOP,
                command=data["command"]
            )
            btn.pack(expand=True, fill="both", ipadx=20, ipady=20)
            
            btn.image = icon_img # <--- IMPORTANT: Also store reference on the button widget itself!
            
            col += 1
            if col > 2:
                col = 0
                row += 1
        
        self.system_overview_frame = ttk.LabelFrame(self, text="System Overview", padding="10")
        self.system_overview_frame.pack(pady=10, padx=20, fill="both", expand=True)
        
        self.stats_frame = ttk.Frame(self.system_overview_frame)
        self.stats_frame.pack(side="top", fill="x", pady=(5, 10))
        
        self.lbl_properties_sold = ttk.Label(self.stats_frame, text="Properties Sold: N/A", font=("Arial", 12, "bold"))
        self.lbl_properties_sold.pack(side="left", padx=10)
        
        self.lbl_total_properties = ttk.Label(self.stats_frame, text="Total Properties: N/A", font=("Arial", 12, "bold"))
        self.lbl_total_properties.pack(side="left", padx=10)

        self.lbl_pending_payments = ttk.Label(self.stats_frame, text="Pending Sales Payments: N/A", font=("Arial", 12, "bold"))
        self.lbl_pending_payments.pack(side="left", padx=10)

        self.lbl_total_clients = ttk.Label(self.stats_frame, text="Total Clients: N/A", font=("Arial", 12, "bold"))
        self.lbl_total_clients.pack(side="left", padx=10)

        self.lbl_current_date = ttk.Label(self.stats_frame, text=f"Date: {datetime.now().strftime('%Y-%m-%d')}", font=("Arial", 10))
        self.lbl_current_date.pack(side="right", padx=10)

        self.charts_frame = ttk.Frame(self.system_overview_frame)
        self.charts_frame.pack(side="bottom", fill="both", expand=True)

    def populate_system_overview(self):
        """
        Fetches data from the database and updates the System Overview dashboard
        with key metrics and charts for sales.
        """
        for widget in self.charts_frame.winfo_children():
            widget.destroy()

        num_properties_sold = 0
        num_properties_available = 0
        num_total_properties = 0
        total_pending_sales_payments = 0.0
        total_clients = 0

        display_properties_sold = "N/A"
        display_total_properties = "N/A"
        display_pending_sales_payments_str = "N/A"
        display_total_clients = "N/A"

        try:
            properties_sold_data = self.db_manager.get_all_properties(status='Sold') 
            properties_available_data = self.db_manager.get_all_properties(status='Available') 
            
            num_properties_sold = len(properties_sold_data) if properties_sold_data else 0
            num_properties_available = len(properties_available_data) if properties_available_data else 0
            num_total_properties = num_properties_sold + num_properties_available

            total_pending_sales_payments = self.db_manager.get_total_pending_sales_payments()
            
            total_clients = self.db_manager.get_total_clients()

            display_properties_sold = str(num_properties_sold)
            display_total_properties = str(num_total_properties)
            display_pending_sales_payments_str = f"KES {total_pending_sales_payments:,.2f}"
            display_total_clients = str(total_clients)

        except Exception as e:
            messagebox.showerror("Database Error", f"Failed to retrieve sales overview data: {e}")
            
        self.lbl_properties_sold.config(text=f"Properties Sold: {display_properties_sold}")
        self.lbl_total_properties.config(text=f"Total Properties: {display_total_properties}")
        self.lbl_pending_payments.config(text=f"Pending Sales Payments: {display_pending_sales_payments_str}")
        self.lbl_total_clients.config(text=f"Total Clients: {display_total_clients}")
        self.lbl_current_date.config(text=f"Date: {datetime.now().strftime('%Y-%m-%d')}")

        fig, (ax1, ax2) = plt.subplots(1, 2, figsize=(10, 4))
        fig.patch.set_facecolor('lightgray')

        labels = ['Sold', 'Available']
        sizes = [num_properties_sold, num_properties_available]
        colors = ['#4CAF50', '#FFC107']
        
        if sum(sizes) > 0:
            ax1.pie(sizes, labels=labels, colors=colors, autopct='%1.1f%%', startangle=90,
                            wedgeprops={'edgecolor': 'black'})
        else:
            ax1.text(0.5, 0.5, 'No Property Data', horizontalalignment='center',
                                 verticalalignment='center', transform=ax1.transAxes, fontsize=12)
        ax1.set_title('Property Status Overview')
        ax1.axis('equal')

        if isinstance(total_pending_sales_payments, (int, float)):
            payment_status_data = [num_properties_sold, total_pending_sales_payments]
            payment_labels = ['Sold Count', 'Pending Payments (KES)']
            
            display_pending_payments = total_pending_sales_payments 
            if total_pending_sales_payments > 100000:
                display_pending_payments = total_pending_sales_payments / 100000
            
            ax2.bar(payment_labels, [num_properties_sold, display_pending_payments], color=['skyblue', 'salmon'])
            ax2.set_title('Sales vs. Pending Payments (illustrative scale)')
            ax2.set_ylabel('Count / Value')
            for i, v in enumerate([num_properties_sold, display_pending_payments]):
                ax2.text(i, v + 0.1, f'{v:,.0f}', color='black', ha='center', va='bottom')
        else:
            ax2.text(0.5, 0.5, 'No Detailed Payment Data', horizontalalignment='center',
                                 verticalalignment='center', transform=ax2.transAxes, fontsize=12)
        
        plt.tight_layout()

        canvas = FigureCanvasTkAgg(fig, master=self.charts_frame)
        canvas_widget = canvas.get_tk_widget()
        canvas_widget.pack(side=tk.TOP, fill=tk.BOTH, expand=True)

        # <--- FIX: Close the Matplotlib figure after embedding it in Tkinter
        plt.close(fig)

    # --- Methods called by buttons within SalesSection ---
    def _open_add_property_form(self):
        AddPropertyForm(self.master, self.db_manager, self.populate_system_overview,
                        parent_icon_loader=self.load_icon_callback, window_icon_name="add_property.png")

    def _open_sell_property_form(self):
        SellPropertyForm(self.master, self.db_manager, self.populate_system_overview,
                         parent_icon_loader=self.load_icon_callback, window_icon_name="manage_sales.png")

    def _open_track_payments_view(self):
        TrackPaymentsForm(self.master, self.db_manager, self.populate_system_overview,
                          parent_icon_loader=self.load_icon_callback, window_icon_name="track_payments.png")

    def _open_sold_properties_view(self):
        SoldPropertiesView(self.master, self.db_manager, self.populate_system_overview,
                           parent_icon_loader=self.load_icon_callback, window_icon_name="sold_properties.png")

    def _open_view_all_properties(self):
        # NEW: Open the ViewAllPropertiesForm
        ViewAllPropertiesForm(self.master, self.db_manager, self.populate_system_overview,
                              parent_icon_loader=self.load_icon_callback, window_icon_name="view_all_properties.png")

    def _open_sales_reports_receipts_view(self):
        SalesReportsForm(self.master, self.db_manager, parent_icon_loader=self.load_icon_callback, window_icon_name="reports.png")

    def generate_report_type(self, report_name):
        messagebox.showinfo("Report", f"Generating {report_name} Report from Sales Section... (Feature coming soon!)")


class SurveySectionView(ttk.Frame):
    def __init__(self, master, db_manager, load_icon_callback):
        super().__init__(master, padding="10 10 10 10")
        self.db_manager = db_manager
        self.load_icon_callback = load_icon_callback # Store the callback
        # Initialize a list to hold references to PhotoImage objects for SurveySection buttons
        self.survey_button_icons = []
        self._create_widgets()
        self.populate_survey_overview()

    def _create_widgets(self):
        button_grid_container = ttk.Frame(self, padding="20")
        button_grid_container.pack(pady=20, padx=20, fill="x", anchor="n")

        # Configure columns for uniform spacing
        for i in range(2): # Assuming 2 columns of buttons as per original layout
            button_grid_container.grid_columnconfigure(i, weight=1, uniform="survey_button_cols")
        for i in range(2): # Assuming 2 rows of buttons
            button_grid_container.grid_rowconfigure(i, weight=1, uniform="survey_button_rows")

        buttons_data = [
            {"text": "Register New Job", "icon": "add_survey.png", "command": self._open_add_survey_job_form},
            {"text": "Track Jobs", "icon": "track_jobs.png", "command": self._open_track_survey_jobs_view},
            {"text": "Manage Payments", "icon": "manage_payments.png", "command": self._open_manage_survey_payments_view},
            {"text": "Survey Reports", "icon": "survey_reports.png", "command": self._open_survey_reports_view},
        ]

        row, col = 0, 0
        for data in buttons_data:
            icon_img = self.load_icon_callback(data["icon"]) # Load icon
            self.survey_button_icons.append(icon_img) # <--- IMPORTANT: Store reference here!
            
            btn_wrapper_frame = ttk.Frame(button_grid_container, relief="raised", borderwidth=1, cursor="hand2")
            btn_wrapper_frame.grid(row=row, column=col, padx=10, pady=10, sticky="nsew")

            btn = ttk.Button(
                btn_wrapper_frame,
                text=data["text"],
                image=icon_img,    # Set the image
                compound=tk.TOP,    # Place image above text
                command=data["command"]
            )
            btn.pack(expand=True, fill="both", ipadx=20, ipady=20)
            
            btn.image = icon_img # <--- IMPORTANT: Also store reference on the button widget itself!

            col += 1
            if col > 1: # Move to next row after 2 columns
                col = 0
                row += 1


                #ADDED
        # Buttons Frame
        buttons_frame = ttk.LabelFrame(self, text="Actions", padding="10")
        buttons_frame.pack(fill="x", padx=10, pady=10)

        btn_view_receipts = ttk.Button(buttons_frame, text="View All Receipts", command=self._open_receipts_folder)
        btn_view_receipts.grid(row=1, column=1, padx=5, pady=5, sticky="ew")

        # Configure column weights for even distribution
        buttons_frame.grid_columnconfigure(0, weight=1)
        buttons_frame.grid_columnconfigure(1, weight=1)

        self.survey_overview_frame = ttk.LabelFrame(self, text="Survey Overview", padding="10")
        self.survey_overview_frame.pack(pady=10, padx=20, fill="both", expand=True)

        self.lbl_total_jobs = ttk.Label(self.survey_overview_frame, text="Total Jobs: N/A", font=("Arial", 12, "bold"))
        self.lbl_total_jobs.pack(side="left", padx=10)

        self.lbl_completed_jobs = ttk.Label(self.survey_overview_frame, text="Completed Jobs: N/A", font=("Arial", 12, "bold"))
        self.lbl_completed_jobs.pack(side="left", padx=10)

        self.lbl_upcoming_deadlines = ttk.Label(self.survey_overview_frame, text="Upcoming Deadlines (30 days): N/A", font=("Arial", 12, "bold"))
        self.lbl_upcoming_deadlines.pack(side="left", padx=10)

        self.lbl_pending_survey_payments = ttk.Label(self.survey_overview_frame, text="Pending Survey Payments: N/A", font=("Arial", 12, "bold"))
        self.lbl_pending_survey_payments.pack(side="left", padx=10)



    def populate_survey_overview(self):
        """
        Fetches data from the database and updates the Survey Overview dashboard.
        """
        try:
            total_jobs = self.db_manager.get_total_survey_jobs()
            completed_jobs = self.db_manager.get_completed_survey_jobs_count()
            upcoming_deadlines_count = self.db_manager.get_upcoming_survey_deadlines_count()
            total_pending_survey_payments = self.db_manager.get_total_pending_survey_payments()

            self.lbl_total_jobs.config(text=f"Total Jobs: {total_jobs}")
            self.lbl_completed_jobs.config(text=f"Completed Jobs: {completed_jobs}")
            self.lbl_upcoming_deadlines.config(text=f"Upcoming Deadlines (30 days): {upcoming_deadlines_count}")
            self.lbl_pending_survey_payments.config(text=f"Pending Survey Payments: KES {total_pending_survey_payments:,.2f}")

        except Exception as e:
            messagebox.showerror("Database Error", f"Failed to retrieve survey overview data: {e}")
            self.lbl_total_jobs.config(text="Total Jobs: N/A")
            self.lbl_completed_jobs.config(text="Completed Jobs: N/A")
            self.lbl_upcoming_deadlines.config(text="Upcoming Deadlines: N/A")
            self.lbl_pending_survey_payments.config(text="Pending Survey Payments: N/A")


    def _open_add_survey_job_form(self):
        AddSurveyJobForm(self.master, self.db_manager, self.populate_survey_overview,
                         parent_icon_loader=self.load_icon_callback, window_icon_name="add_survey.png")

    def _open_track_survey_jobs_view(self):
        TrackSurveyJobsForm(
            self.master,
            self.db_manager,
            self.populate_survey_overview,
            parent_icon_loader=self.load_icon_callback,
            window_icon_name="track_jobs.png"
        )
<<<<<<< HEAD

    #ADDED
    def refresh_summary(self):
        total_jobs = self.db_manager.get_total_survey_jobs_count()
        pending_jobs = self.db_manager.get_pending_survey_jobs_count()
        completed_jobs = self.db_manager.get_completed_survey_jobs_count()

        self.total_survey_jobs_label.config(text=f"Total Survey Jobs: {total_jobs}")
        self.pending_jobs_label.config(text=f"Pending Jobs: {pending_jobs}")
        self.completed_jobs_label.config(text=f"Completed Jobs: {completed_jobs}")
=======
>>>>>>> 5750b88f

    def _open_manage_survey_payments_view(self):
        ManagePaymentForm(self.master, self.db_manager, self.populate_survey_overview,
                          parent_icon_loader=self.load_icon_callback, window_icon_name="payment.png")

    def _open_survey_reports_view(self):
        SurveyReportsForm(self.master, self.db_manager,
                          parent_icon_loader=self.load_icon_callback, window_icon_name="survey_reports.png")

    def generate_report_type(self, report_name):
        messagebox.showinfo("Report", f"Generating {report_name} Report from Survey Section... (Feature coming soon!)")

    def _open_receipts_folder(self):
        """Opens the receipts directory in the file explorer."""
        if os.path.exists(RECEIPTS_DIR):
            os.startfile(RECEIPTS_DIR)
        else:
            messagebox.showerror("Error", "Receipts folder not found.")


class RealEstateApp(tk.Tk):
    def __init__(self):
        super().__init__()
        self.title("Mathenge's Real Estate Management System")
        self.geometry("1200x800")
        self.state('zoomed')

        # Set window properties
        self._set_window_icon()
        self._set_taskbar_icon()
        self._customize_title_bar()

        self.db_manager = DatabaseManager()
        self.icon_images = {}  # Cache for PhotoImage objects

        self._create_menu_bar()
        self._create_main_frames()
        
        self.notebook.bind("<<NotebookTabChanged>>", self._on_tab_change)
        self._on_tab_change(None)

        # For custom title bar dragging
        self._start_x = 0
        self._start_y = 0

    def _on_tab_change(self, event):
        """Callback for when the notebook tab changes, to refresh active tab's data."""
        selected_tab_id = self.notebook.select()
        selected_tab_widget = self.notebook.nametowidget(selected_tab_id)
        
        if isinstance(selected_tab_widget, SalesSectionView):
            selected_tab_widget.populate_system_overview()
        elif isinstance(selected_tab_widget, SurveySectionView):
            selected_tab_widget.populate_survey_overview()

    def _set_window_icon(self):
        """Sets the window icon from the assets directory."""
        # Try .ico first (best for Windows)
        ico_path = os.path.join(ICONS_DIR, "home.ico")
        png_path = os.path.join(ICONS_DIR, "home.png")
        
        if os.path.exists(ico_path):
            try:
                self.iconbitmap(ico_path)
                return
            except Exception as e:
                print(f"Error loading .ico icon: {e}")
        
        # Fallback to .png (cross-platform)
        if os.path.exists(png_path):
            try:
                img = Image.open(png_path)
                photo = ImageTk.PhotoImage(img)
                self.tk.call('wm', 'iconphoto', self._w, photo)
            except Exception as e:
                print(f"Error loading .png icon: {e}")
        else:
            print("No valid icon file found")

    def _set_taskbar_icon(self):
        """Ensures the icon appears in the taskbar/dock."""
        # This is handled by _set_window_icon on most platforms
        # Additional Windows-specific taskbar grouping
        if os.name == 'nt':
            try:
                from ctypes import windll
                windll.shell32.SetCurrentProcessExplicitAppUserModelID('Mathenge.RealEstate.1')
            except Exception as e:
                print(f"Could not set taskbar ID: {e}")

    def _customize_title_bar(self):
        """Attempts to customize the title bar appearance."""
        # Try Windows-specific customization first
        if os.name == 'nt':
            self._customize_windows_title_bar()
        else:
            # Fallback to custom title bar for other platforms
            self._create_custom_title_bar()

    def _customize_windows_title_bar(self):
        """Windows-specific title bar customization."""
        try:
            from ctypes import windll, byref, sizeof, c_int
            
            # Windows constants
            DWMWA_USE_IMMERSIVE_DARK_MODE = 20
            DWMWA_CAPTION_COLOR = 35
            DWMWA_TEXT_COLOR = 36
            
            hwnd = windll.user32.GetParent(self.winfo_id())
            
            # Set dark mode
            value = c_int(1)
            windll.dwmapi.DwmSetWindowAttribute(
                hwnd, 
                DWMWA_USE_IMMERSIVE_DARK_MODE, 
                byref(value), 
                sizeof(value)
            )
            
            # Set title bar color to dark blue (RGB: 0, 51, 102)
            color = c_int(0x00663300)  # BGR format for Windows
            windll.dwmapi.DwmSetWindowAttribute(
                hwnd, 
                DWMWA_CAPTION_COLOR, 
                byref(color), 
                sizeof(color)
            )
            
            # Set title text color to white
            text_color = c_int(0x00FFFFFF)  # White in BGR
            windll.dwmapi.DwmSetWindowAttribute(
                hwnd, 
                DWMWA_TEXT_COLOR, 
                byref(text_color), 
                sizeof(text_color)
            )
        except Exception as e:
            print(f"Could not customize Windows title bar: {e}")
            self._create_custom_title_bar()

    def _create_custom_title_bar(self):
        """Creates a custom title bar when native customization isn't available."""
        # Remove native title bar
        self.overrideredirect(True)
        
        # Create custom title bar frame
        title_bar = tk.Frame(self, bg='#003366', relief='raised', bd=0, height=30)
        title_bar.pack(fill=tk.X)
        
        # Title label
        title_label = tk.Label(
            title_bar, 
            text="Mathenge's Real Estate Management System",
            bg='#003366', 
            fg='white',
            font=('Helvetica', 10)
        )
        title_label.pack(side=tk.LEFT, padx=10)
        
        # Close button
        close_button = tk.Button(
            title_bar, 
            text='×', 
            bg='#003366', 
            fg='white',
            bd=0,
            activebackground='red',
            command=self.destroy,
            font=('Helvetica', 12, 'bold')
        )
        close_button.pack(side=tk.RIGHT, padx=5)
        
        # Minimize button
        minimize_button = tk.Button(
            title_bar,
            text='−',
            bg='#003366',
            fg='white',
            bd=0,
            activebackground='#004080',
            command=lambda: self.state('iconic'),
            font=('Helvetica', 12, 'bold')
        )
        minimize_button.pack(side=tk.RIGHT, padx=5)
        
        # Bind mouse events for window dragging
        title_bar.bind('<Button-1>', self._save_drag_start_pos)
        title_bar.bind('<B1-Motion>', self._move_window)
        title_label.bind('<Button-1>', self._save_drag_start_pos)
        title_label.bind('<B1-Motion>', self._move_window)

    def _save_drag_start_pos(self, event):
        """Saves the initial position for window dragging."""
        self._start_x = event.x
        self._start_y = event.y

    def _move_window(self, event):
        """Handles window movement for custom title bar."""
        x = self.winfo_pointerx() - self._start_x
        y = self.winfo_pointery() - self._start_y
        self.geometry(f'+{x}+{y}')

    def _load_icon(self, icon_name, size=(40,40)):
        """
        Loads and resizes an icon from the 'assets/icons' directory.
        Stores a reference to the PhotoImage object to prevent garbage collection.
        """
        path = os.path.join(ICONS_DIR, icon_name)
        if not os.path.exists(path):
            print(f"Warning: Icon not found at {path}")
            # Create a placeholder red square if icon is missing
            img = Image.new('RGB', size, color='red')
            tk_img = ImageTk.PhotoImage(img)
            self.icon_images[path] = tk_img
            return tk_img
        try:
            img = Image.open(path)
            img = img.resize(size, Image.Resampling.LANCZOS)
            tk_img = ImageTk.PhotoImage(img)
            self.icon_images[path] = tk_img 
            return tk_img
        except Exception as e:
            print(f"Error loading icon {icon_name}: {e}")
            # Create a placeholder gray square on error
            img = Image.new('RGB', size, color='gray')
            tk_img = ImageTk.PhotoImage(img)
            self.icon_images[path] = tk_img
            return tk_img

    def _create_menu_bar(self):
        """Creates the application's menu bar."""
        menubar = tk.Menu(self)
        self.config(menu=menubar)

        # File menu
        file_menu = tk.Menu(menubar, tearoff=0)
        menubar.add_cascade(label="File", menu=file_menu)
        file_menu.add_command(label="Exit", command=self.on_exit)

        # Sales menu
        sales_menu = tk.Menu(menubar, tearoff=0)
        menubar.add_cascade(label="Sales", menu=sales_menu)
        sales_menu.add_command(label="Add New Property", command=lambda: self._go_to_sales_tab_and_action("add_property"))
        sales_menu.add_command(label="Sell Property", command=lambda: self._go_to_sales_tab_and_action("sell_property"))
        sales_menu.add_separator()
        sales_menu.add_command(label="View All Properties", command=lambda: self._go_to_sales_tab_and_action("view_all"))
        sales_menu.add_command(label="Track Payments", command=lambda: self._go_to_sales_tab_and_action("track_payments"))
        sales_menu.add_command(label="Sold Properties Records", command=lambda: self._go_to_sales_tab_and_action("sold_properties"))

        # Surveys menu
        surveys_menu = tk.Menu(menubar, tearoff=0)
        menubar.add_cascade(label="Surveys", menu=surveys_menu)
        surveys_menu.add_command(label="Register New Job", command=lambda: self._go_to_survey_tab_and_action("add_job"))
        surveys_menu.add_command(label="Track Jobs", command=lambda: self._go_to_survey_tab_and_action("track_jobs"))

        # Reports menu
        reports_menu = tk.Menu(menubar, tearoff=0)
        menubar.add_cascade(label="Reports", menu=reports_menu)
        reports_menu.add_command(label="Daily/Monthly Sales Report", command=lambda: self.sales_section.generate_report_type("Daily/Monthly Sales"))
        reports_menu.add_command(label="Sold Properties Report", command=lambda: self.sales_section.generate_report_type("Sold Properties"))
        reports_menu.add_command(label="Pending Instalments Report", command=lambda: self.sales_section.generate_report_type("Pending Instalments"))
        reports_menu.add_command(label="Completed Survey Jobs Report", command=lambda: self.survey_section.generate_report_type("Completed Survey Jobs"))
        reports_menu.add_command(label="Upcoming Deadlines for Surveys", command=lambda: self.survey_section.generate_report_type("Upcoming Survey Deadlines"))

        # Help menu
        help_menu = tk.Menu(menubar, tearoff=0)
        menubar.add_cascade(label="Help", menu=help_menu)
        help_menu.add_command(label="About", command=self.show_about_dialog)

    def _go_to_sales_tab_and_action(self, action):
        """Helper to switch to sales tab and trigger an action if needed."""
        self.notebook.select(self.sales_section)
        if action == "add_property":
            self.sales_section._open_add_property_form()
        elif action == "sell_property":
            self.sales_section._open_sell_property_form()
        elif action == "view_all":
            self.sales_section._open_view_all_properties()
        elif action == "track_payments":
            self.sales_section._open_track_payments_view()
        elif action == "sold_properties":
            self.sales_section._open_sold_properties_view()

    def _go_to_survey_tab_and_action(self, action):
        """Helper to switch to survey tab and trigger an action if needed."""
        self.notebook.select(self.survey_section)
        if action == "add_job":
            self.survey_section._open_add_survey_job_form()
        elif action == "track_jobs":
            self.survey_section._open_track_survey_jobs_view()

    def _create_main_frames(self):
        """Creates the main tabbed interface for different sections."""
        self.notebook = ttk.Notebook(self)
        self.notebook.pack(expand=True, fill="both", padx=10, pady=10)

        # Pass load_icon_callback to SalesSectionView
        self.sales_section = SalesSectionView(self.notebook, self.db_manager, self._load_icon)
        self.notebook.add(self.sales_section, text="   Land Sales & Purchases   ")

        # Pass load_icon_callback to SurveySectionView
        self.survey_section = SurveySectionView(self.notebook, self.db_manager, self._load_icon)
        self.notebook.add(self.survey_section, text="   Survey Services   ")

    def show_about_dialog(self):
        messagebox.showinfo(
            "About",
            "Mathenge's Real Estate Management System\n"
            "Version 1.0\n"
            "Developed by Nexora Solutions\n"
            "© 2025 All Rights Reserved."
        )

    def on_exit(self):
        """Handles application exit, confirming with the user."""
        if messagebox.askyesno("Exit Application", "Are you sure you want to exit?"):
            self.destroy()

if __name__ == "__main__":
    app = RealEstateApp()
    app.mainloop()<|MERGE_RESOLUTION|>--- conflicted
+++ resolved
@@ -1,688 +1,639 @@
-import tkinter as tk
-from tkinter import ttk, messagebox
-import os
-import datetime
-from datetime import datetime, timedelta
-from PIL import Image, ImageTk
-import matplotlib.pyplot as plt
-from matplotlib.backends.backend_tkagg import FigureCanvasTkAgg
-
-# Import your DatabaseManager
-from database import DatabaseManager
-
-# Import form classes from your forms directory
-# Assuming property_forms.py now contains AddPropertyForm, SellPropertyForm,
-# TrackPaymentsForm, SoldPropertiesView, ViewAllPropertiesForm, and EditPropertyForm
-from forms.property_forms import AddPropertyForm, SellPropertyForm, TrackPaymentsForm, SoldPropertiesView, ViewAllPropertiesForm, EditPropertyForm, SalesReportsForm
-<<<<<<< HEAD
-from forms.survey_forms import AddSurveyJobForm, ManagePaymentForm, TrackSurveyJobsForm, SurveyReportsForm # Import SurveyReportsForm here
-
-=======
-from forms.survey_forms import AddSurveyJobForm, ManagePaymentForm, TrackSurveyJobsForm
->>>>>>> 5750b88f
-
-# --- Global Constants ---
-BASE_DIR = os.path.dirname(os.path.abspath(__file__))
-ASSETS_DIR = os.path.join(BASE_DIR, 'assets')
-ICONS_DIR = os.path.join(ASSETS_DIR, 'icons')
-DATA_DIR = os.path.join(BASE_DIR, 'data')
-PROPERTY_IMAGES_DIR = os.path.join(DATA_DIR, 'images')
-TITLE_DEEDS_DIR = os.path.join(DATA_DIR, 'deeds')
-RECEIPTS_DIR = os.path.join(DATA_DIR, 'receipts')
-SURVEY_ATTACHMENTS_DIR = os.path.join(DATA_DIR, 'survey_attachments')
-
-# Ensure necessary directories exist
-for d in [PROPERTY_IMAGES_DIR, TITLE_DEEDS_DIR, RECEIPTS_DIR, SURVEY_ATTACHMENTS_DIR]:
-    os.makedirs(d, exist_ok=True)
-# --- End Global Constants ---
-
-# --- Section View Classes ---
-
-class SalesSectionView(ttk.Frame):
-    def __init__(self, master, db_manager, load_icon_callback, parent_icon_loader=None, **kwargs):
-        super().__init__(master, padding="10 10 10 10", **kwargs)
-        self.db_manager = db_manager
-        # Store the icon loader reference
-        self.parent_icon_loader_ref = parent_icon_loader
-        self.load_icon_callback = load_icon_callback # Callback to main app's _load_icon
-
-        # Initialize a list to hold references to PhotoImage objects for SalesSection buttons
-        self.sales_button_icons = [] 
-
-        self._create_widgets()
-        self.populate_system_overview()
-        
-
-    def _create_widgets(self):
-        button_grid_container = ttk.Frame(self, padding="20")
-        button_grid_container.pack(pady=20, padx=20, fill="x", anchor="n")
-
-        for i in range(3):
-            button_grid_container.grid_columnconfigure(i, weight=1, uniform="sales_button_cols")
-        for i in range(2):
-            button_grid_container.grid_rowconfigure(i, weight=1, uniform="sales_button_rows")
-
-        buttons_data = [
-            {"text": "Add New Property", "icon": "add_property.png", "command": self._open_add_property_form},
-            {"text": "Sell Property", "icon": "manage_sales.png", "command": self._open_sell_property_form},
-            {"text": "Track Payments", "icon": "track_payments.png", "command": self._open_track_payments_view},
-            {"text": "Sold Properties", "icon": "sold_properties.png", "command": self._open_sold_properties_view},
-            {"text": "View All Properties", "icon": "view_all_properties.png", "command": self._open_view_all_properties}, 
-            {"text": "Reports & Receipts", "icon": "reports_receipts.png", "command": self._open_sales_reports_receipts_view},
-        ]
-
-        row, col = 0, 0
-        for data in buttons_data:
-            icon_img = self.load_icon_callback(data["icon"])
-            self.sales_button_icons.append(icon_img) # <--- IMPORTANT: Store reference here!
-            
-            btn_wrapper_frame = ttk.Frame(button_grid_container, relief="raised", borderwidth=1, cursor="hand2")
-            btn_wrapper_frame.grid(row=row, column=col, padx=10, pady=10, sticky="nsew")
-
-            btn = ttk.Button(
-                btn_wrapper_frame,
-                text=data["text"],
-                image=icon_img,
-                compound=tk.TOP,
-                command=data["command"]
-            )
-            btn.pack(expand=True, fill="both", ipadx=20, ipady=20)
-            
-            btn.image = icon_img # <--- IMPORTANT: Also store reference on the button widget itself!
-            
-            col += 1
-            if col > 2:
-                col = 0
-                row += 1
-        
-        self.system_overview_frame = ttk.LabelFrame(self, text="System Overview", padding="10")
-        self.system_overview_frame.pack(pady=10, padx=20, fill="both", expand=True)
-        
-        self.stats_frame = ttk.Frame(self.system_overview_frame)
-        self.stats_frame.pack(side="top", fill="x", pady=(5, 10))
-        
-        self.lbl_properties_sold = ttk.Label(self.stats_frame, text="Properties Sold: N/A", font=("Arial", 12, "bold"))
-        self.lbl_properties_sold.pack(side="left", padx=10)
-        
-        self.lbl_total_properties = ttk.Label(self.stats_frame, text="Total Properties: N/A", font=("Arial", 12, "bold"))
-        self.lbl_total_properties.pack(side="left", padx=10)
-
-        self.lbl_pending_payments = ttk.Label(self.stats_frame, text="Pending Sales Payments: N/A", font=("Arial", 12, "bold"))
-        self.lbl_pending_payments.pack(side="left", padx=10)
-
-        self.lbl_total_clients = ttk.Label(self.stats_frame, text="Total Clients: N/A", font=("Arial", 12, "bold"))
-        self.lbl_total_clients.pack(side="left", padx=10)
-
-        self.lbl_current_date = ttk.Label(self.stats_frame, text=f"Date: {datetime.now().strftime('%Y-%m-%d')}", font=("Arial", 10))
-        self.lbl_current_date.pack(side="right", padx=10)
-
-        self.charts_frame = ttk.Frame(self.system_overview_frame)
-        self.charts_frame.pack(side="bottom", fill="both", expand=True)
-
-    def populate_system_overview(self):
-        """
-        Fetches data from the database and updates the System Overview dashboard
-        with key metrics and charts for sales.
-        """
-        for widget in self.charts_frame.winfo_children():
-            widget.destroy()
-
-        num_properties_sold = 0
-        num_properties_available = 0
-        num_total_properties = 0
-        total_pending_sales_payments = 0.0
-        total_clients = 0
-
-        display_properties_sold = "N/A"
-        display_total_properties = "N/A"
-        display_pending_sales_payments_str = "N/A"
-        display_total_clients = "N/A"
-
-        try:
-            properties_sold_data = self.db_manager.get_all_properties(status='Sold') 
-            properties_available_data = self.db_manager.get_all_properties(status='Available') 
-            
-            num_properties_sold = len(properties_sold_data) if properties_sold_data else 0
-            num_properties_available = len(properties_available_data) if properties_available_data else 0
-            num_total_properties = num_properties_sold + num_properties_available
-
-            total_pending_sales_payments = self.db_manager.get_total_pending_sales_payments()
-            
-            total_clients = self.db_manager.get_total_clients()
-
-            display_properties_sold = str(num_properties_sold)
-            display_total_properties = str(num_total_properties)
-            display_pending_sales_payments_str = f"KES {total_pending_sales_payments:,.2f}"
-            display_total_clients = str(total_clients)
-
-        except Exception as e:
-            messagebox.showerror("Database Error", f"Failed to retrieve sales overview data: {e}")
-            
-        self.lbl_properties_sold.config(text=f"Properties Sold: {display_properties_sold}")
-        self.lbl_total_properties.config(text=f"Total Properties: {display_total_properties}")
-        self.lbl_pending_payments.config(text=f"Pending Sales Payments: {display_pending_sales_payments_str}")
-        self.lbl_total_clients.config(text=f"Total Clients: {display_total_clients}")
-        self.lbl_current_date.config(text=f"Date: {datetime.now().strftime('%Y-%m-%d')}")
-
-        fig, (ax1, ax2) = plt.subplots(1, 2, figsize=(10, 4))
-        fig.patch.set_facecolor('lightgray')
-
-        labels = ['Sold', 'Available']
-        sizes = [num_properties_sold, num_properties_available]
-        colors = ['#4CAF50', '#FFC107']
-        
-        if sum(sizes) > 0:
-            ax1.pie(sizes, labels=labels, colors=colors, autopct='%1.1f%%', startangle=90,
-                            wedgeprops={'edgecolor': 'black'})
-        else:
-            ax1.text(0.5, 0.5, 'No Property Data', horizontalalignment='center',
-                                 verticalalignment='center', transform=ax1.transAxes, fontsize=12)
-        ax1.set_title('Property Status Overview')
-        ax1.axis('equal')
-
-        if isinstance(total_pending_sales_payments, (int, float)):
-            payment_status_data = [num_properties_sold, total_pending_sales_payments]
-            payment_labels = ['Sold Count', 'Pending Payments (KES)']
-            
-            display_pending_payments = total_pending_sales_payments 
-            if total_pending_sales_payments > 100000:
-                display_pending_payments = total_pending_sales_payments / 100000
-            
-            ax2.bar(payment_labels, [num_properties_sold, display_pending_payments], color=['skyblue', 'salmon'])
-            ax2.set_title('Sales vs. Pending Payments (illustrative scale)')
-            ax2.set_ylabel('Count / Value')
-            for i, v in enumerate([num_properties_sold, display_pending_payments]):
-                ax2.text(i, v + 0.1, f'{v:,.0f}', color='black', ha='center', va='bottom')
-        else:
-            ax2.text(0.5, 0.5, 'No Detailed Payment Data', horizontalalignment='center',
-                                 verticalalignment='center', transform=ax2.transAxes, fontsize=12)
-        
-        plt.tight_layout()
-
-        canvas = FigureCanvasTkAgg(fig, master=self.charts_frame)
-        canvas_widget = canvas.get_tk_widget()
-        canvas_widget.pack(side=tk.TOP, fill=tk.BOTH, expand=True)
-
-        # <--- FIX: Close the Matplotlib figure after embedding it in Tkinter
-        plt.close(fig)
-
-    # --- Methods called by buttons within SalesSection ---
-    def _open_add_property_form(self):
-        AddPropertyForm(self.master, self.db_manager, self.populate_system_overview,
-                        parent_icon_loader=self.load_icon_callback, window_icon_name="add_property.png")
-
-    def _open_sell_property_form(self):
-        SellPropertyForm(self.master, self.db_manager, self.populate_system_overview,
-                         parent_icon_loader=self.load_icon_callback, window_icon_name="manage_sales.png")
-
-    def _open_track_payments_view(self):
-        TrackPaymentsForm(self.master, self.db_manager, self.populate_system_overview,
-                          parent_icon_loader=self.load_icon_callback, window_icon_name="track_payments.png")
-
-    def _open_sold_properties_view(self):
-        SoldPropertiesView(self.master, self.db_manager, self.populate_system_overview,
-                           parent_icon_loader=self.load_icon_callback, window_icon_name="sold_properties.png")
-
-    def _open_view_all_properties(self):
-        # NEW: Open the ViewAllPropertiesForm
-        ViewAllPropertiesForm(self.master, self.db_manager, self.populate_system_overview,
-                              parent_icon_loader=self.load_icon_callback, window_icon_name="view_all_properties.png")
-
-    def _open_sales_reports_receipts_view(self):
-        SalesReportsForm(self.master, self.db_manager, parent_icon_loader=self.load_icon_callback, window_icon_name="reports.png")
-
-    def generate_report_type(self, report_name):
-        messagebox.showinfo("Report", f"Generating {report_name} Report from Sales Section... (Feature coming soon!)")
-
-
-class SurveySectionView(ttk.Frame):
-    def __init__(self, master, db_manager, load_icon_callback):
-        super().__init__(master, padding="10 10 10 10")
-        self.db_manager = db_manager
-        self.load_icon_callback = load_icon_callback # Store the callback
-        # Initialize a list to hold references to PhotoImage objects for SurveySection buttons
-        self.survey_button_icons = []
-        self._create_widgets()
-        self.populate_survey_overview()
-
-    def _create_widgets(self):
-        button_grid_container = ttk.Frame(self, padding="20")
-        button_grid_container.pack(pady=20, padx=20, fill="x", anchor="n")
-
-        # Configure columns for uniform spacing
-        for i in range(2): # Assuming 2 columns of buttons as per original layout
-            button_grid_container.grid_columnconfigure(i, weight=1, uniform="survey_button_cols")
-        for i in range(2): # Assuming 2 rows of buttons
-            button_grid_container.grid_rowconfigure(i, weight=1, uniform="survey_button_rows")
-
-        buttons_data = [
-            {"text": "Register New Job", "icon": "add_survey.png", "command": self._open_add_survey_job_form},
-            {"text": "Track Jobs", "icon": "track_jobs.png", "command": self._open_track_survey_jobs_view},
-            {"text": "Manage Payments", "icon": "manage_payments.png", "command": self._open_manage_survey_payments_view},
-            {"text": "Survey Reports", "icon": "survey_reports.png", "command": self._open_survey_reports_view},
-        ]
-
-        row, col = 0, 0
-        for data in buttons_data:
-            icon_img = self.load_icon_callback(data["icon"]) # Load icon
-            self.survey_button_icons.append(icon_img) # <--- IMPORTANT: Store reference here!
-            
-            btn_wrapper_frame = ttk.Frame(button_grid_container, relief="raised", borderwidth=1, cursor="hand2")
-            btn_wrapper_frame.grid(row=row, column=col, padx=10, pady=10, sticky="nsew")
-
-            btn = ttk.Button(
-                btn_wrapper_frame,
-                text=data["text"],
-                image=icon_img,    # Set the image
-                compound=tk.TOP,    # Place image above text
-                command=data["command"]
-            )
-            btn.pack(expand=True, fill="both", ipadx=20, ipady=20)
-            
-            btn.image = icon_img # <--- IMPORTANT: Also store reference on the button widget itself!
-
-            col += 1
-            if col > 1: # Move to next row after 2 columns
-                col = 0
-                row += 1
-
-
-                #ADDED
-        # Buttons Frame
-        buttons_frame = ttk.LabelFrame(self, text="Actions", padding="10")
-        buttons_frame.pack(fill="x", padx=10, pady=10)
-
-        btn_view_receipts = ttk.Button(buttons_frame, text="View All Receipts", command=self._open_receipts_folder)
-        btn_view_receipts.grid(row=1, column=1, padx=5, pady=5, sticky="ew")
-
-        # Configure column weights for even distribution
-        buttons_frame.grid_columnconfigure(0, weight=1)
-        buttons_frame.grid_columnconfigure(1, weight=1)
-
-        self.survey_overview_frame = ttk.LabelFrame(self, text="Survey Overview", padding="10")
-        self.survey_overview_frame.pack(pady=10, padx=20, fill="both", expand=True)
-
-        self.lbl_total_jobs = ttk.Label(self.survey_overview_frame, text="Total Jobs: N/A", font=("Arial", 12, "bold"))
-        self.lbl_total_jobs.pack(side="left", padx=10)
-
-        self.lbl_completed_jobs = ttk.Label(self.survey_overview_frame, text="Completed Jobs: N/A", font=("Arial", 12, "bold"))
-        self.lbl_completed_jobs.pack(side="left", padx=10)
-
-        self.lbl_upcoming_deadlines = ttk.Label(self.survey_overview_frame, text="Upcoming Deadlines (30 days): N/A", font=("Arial", 12, "bold"))
-        self.lbl_upcoming_deadlines.pack(side="left", padx=10)
-
-        self.lbl_pending_survey_payments = ttk.Label(self.survey_overview_frame, text="Pending Survey Payments: N/A", font=("Arial", 12, "bold"))
-        self.lbl_pending_survey_payments.pack(side="left", padx=10)
-
-
-
-    def populate_survey_overview(self):
-        """
-        Fetches data from the database and updates the Survey Overview dashboard.
-        """
-        try:
-            total_jobs = self.db_manager.get_total_survey_jobs()
-            completed_jobs = self.db_manager.get_completed_survey_jobs_count()
-            upcoming_deadlines_count = self.db_manager.get_upcoming_survey_deadlines_count()
-            total_pending_survey_payments = self.db_manager.get_total_pending_survey_payments()
-
-            self.lbl_total_jobs.config(text=f"Total Jobs: {total_jobs}")
-            self.lbl_completed_jobs.config(text=f"Completed Jobs: {completed_jobs}")
-            self.lbl_upcoming_deadlines.config(text=f"Upcoming Deadlines (30 days): {upcoming_deadlines_count}")
-            self.lbl_pending_survey_payments.config(text=f"Pending Survey Payments: KES {total_pending_survey_payments:,.2f}")
-
-        except Exception as e:
-            messagebox.showerror("Database Error", f"Failed to retrieve survey overview data: {e}")
-            self.lbl_total_jobs.config(text="Total Jobs: N/A")
-            self.lbl_completed_jobs.config(text="Completed Jobs: N/A")
-            self.lbl_upcoming_deadlines.config(text="Upcoming Deadlines: N/A")
-            self.lbl_pending_survey_payments.config(text="Pending Survey Payments: N/A")
-
-
-    def _open_add_survey_job_form(self):
-        AddSurveyJobForm(self.master, self.db_manager, self.populate_survey_overview,
-                         parent_icon_loader=self.load_icon_callback, window_icon_name="add_survey.png")
-
-    def _open_track_survey_jobs_view(self):
-        TrackSurveyJobsForm(
-            self.master,
-            self.db_manager,
-            self.populate_survey_overview,
-            parent_icon_loader=self.load_icon_callback,
-            window_icon_name="track_jobs.png"
-        )
-<<<<<<< HEAD
-
-    #ADDED
-    def refresh_summary(self):
-        total_jobs = self.db_manager.get_total_survey_jobs_count()
-        pending_jobs = self.db_manager.get_pending_survey_jobs_count()
-        completed_jobs = self.db_manager.get_completed_survey_jobs_count()
-
-        self.total_survey_jobs_label.config(text=f"Total Survey Jobs: {total_jobs}")
-        self.pending_jobs_label.config(text=f"Pending Jobs: {pending_jobs}")
-        self.completed_jobs_label.config(text=f"Completed Jobs: {completed_jobs}")
-=======
->>>>>>> 5750b88f
-
-    def _open_manage_survey_payments_view(self):
-        ManagePaymentForm(self.master, self.db_manager, self.populate_survey_overview,
-                          parent_icon_loader=self.load_icon_callback, window_icon_name="payment.png")
-
-    def _open_survey_reports_view(self):
-        SurveyReportsForm(self.master, self.db_manager,
-                          parent_icon_loader=self.load_icon_callback, window_icon_name="survey_reports.png")
-
-    def generate_report_type(self, report_name):
-        messagebox.showinfo("Report", f"Generating {report_name} Report from Survey Section... (Feature coming soon!)")
-
-    def _open_receipts_folder(self):
-        """Opens the receipts directory in the file explorer."""
-        if os.path.exists(RECEIPTS_DIR):
-            os.startfile(RECEIPTS_DIR)
-        else:
-            messagebox.showerror("Error", "Receipts folder not found.")
-
-
-class RealEstateApp(tk.Tk):
-    def __init__(self):
-        super().__init__()
-        self.title("Mathenge's Real Estate Management System")
-        self.geometry("1200x800")
-        self.state('zoomed')
-
-        # Set window properties
-        self._set_window_icon()
-        self._set_taskbar_icon()
-        self._customize_title_bar()
-
-        self.db_manager = DatabaseManager()
-        self.icon_images = {}  # Cache for PhotoImage objects
-
-        self._create_menu_bar()
-        self._create_main_frames()
-        
-        self.notebook.bind("<<NotebookTabChanged>>", self._on_tab_change)
-        self._on_tab_change(None)
-
-        # For custom title bar dragging
-        self._start_x = 0
-        self._start_y = 0
-
-    def _on_tab_change(self, event):
-        """Callback for when the notebook tab changes, to refresh active tab's data."""
-        selected_tab_id = self.notebook.select()
-        selected_tab_widget = self.notebook.nametowidget(selected_tab_id)
-        
-        if isinstance(selected_tab_widget, SalesSectionView):
-            selected_tab_widget.populate_system_overview()
-        elif isinstance(selected_tab_widget, SurveySectionView):
-            selected_tab_widget.populate_survey_overview()
-
-    def _set_window_icon(self):
-        """Sets the window icon from the assets directory."""
-        # Try .ico first (best for Windows)
-        ico_path = os.path.join(ICONS_DIR, "home.ico")
-        png_path = os.path.join(ICONS_DIR, "home.png")
-        
-        if os.path.exists(ico_path):
-            try:
-                self.iconbitmap(ico_path)
-                return
-            except Exception as e:
-                print(f"Error loading .ico icon: {e}")
-        
-        # Fallback to .png (cross-platform)
-        if os.path.exists(png_path):
-            try:
-                img = Image.open(png_path)
-                photo = ImageTk.PhotoImage(img)
-                self.tk.call('wm', 'iconphoto', self._w, photo)
-            except Exception as e:
-                print(f"Error loading .png icon: {e}")
-        else:
-            print("No valid icon file found")
-
-    def _set_taskbar_icon(self):
-        """Ensures the icon appears in the taskbar/dock."""
-        # This is handled by _set_window_icon on most platforms
-        # Additional Windows-specific taskbar grouping
-        if os.name == 'nt':
-            try:
-                from ctypes import windll
-                windll.shell32.SetCurrentProcessExplicitAppUserModelID('Mathenge.RealEstate.1')
-            except Exception as e:
-                print(f"Could not set taskbar ID: {e}")
-
-    def _customize_title_bar(self):
-        """Attempts to customize the title bar appearance."""
-        # Try Windows-specific customization first
-        if os.name == 'nt':
-            self._customize_windows_title_bar()
-        else:
-            # Fallback to custom title bar for other platforms
-            self._create_custom_title_bar()
-
-    def _customize_windows_title_bar(self):
-        """Windows-specific title bar customization."""
-        try:
-            from ctypes import windll, byref, sizeof, c_int
-            
-            # Windows constants
-            DWMWA_USE_IMMERSIVE_DARK_MODE = 20
-            DWMWA_CAPTION_COLOR = 35
-            DWMWA_TEXT_COLOR = 36
-            
-            hwnd = windll.user32.GetParent(self.winfo_id())
-            
-            # Set dark mode
-            value = c_int(1)
-            windll.dwmapi.DwmSetWindowAttribute(
-                hwnd, 
-                DWMWA_USE_IMMERSIVE_DARK_MODE, 
-                byref(value), 
-                sizeof(value)
-            )
-            
-            # Set title bar color to dark blue (RGB: 0, 51, 102)
-            color = c_int(0x00663300)  # BGR format for Windows
-            windll.dwmapi.DwmSetWindowAttribute(
-                hwnd, 
-                DWMWA_CAPTION_COLOR, 
-                byref(color), 
-                sizeof(color)
-            )
-            
-            # Set title text color to white
-            text_color = c_int(0x00FFFFFF)  # White in BGR
-            windll.dwmapi.DwmSetWindowAttribute(
-                hwnd, 
-                DWMWA_TEXT_COLOR, 
-                byref(text_color), 
-                sizeof(text_color)
-            )
-        except Exception as e:
-            print(f"Could not customize Windows title bar: {e}")
-            self._create_custom_title_bar()
-
-    def _create_custom_title_bar(self):
-        """Creates a custom title bar when native customization isn't available."""
-        # Remove native title bar
-        self.overrideredirect(True)
-        
-        # Create custom title bar frame
-        title_bar = tk.Frame(self, bg='#003366', relief='raised', bd=0, height=30)
-        title_bar.pack(fill=tk.X)
-        
-        # Title label
-        title_label = tk.Label(
-            title_bar, 
-            text="Mathenge's Real Estate Management System",
-            bg='#003366', 
-            fg='white',
-            font=('Helvetica', 10)
-        )
-        title_label.pack(side=tk.LEFT, padx=10)
-        
-        # Close button
-        close_button = tk.Button(
-            title_bar, 
-            text='×', 
-            bg='#003366', 
-            fg='white',
-            bd=0,
-            activebackground='red',
-            command=self.destroy,
-            font=('Helvetica', 12, 'bold')
-        )
-        close_button.pack(side=tk.RIGHT, padx=5)
-        
-        # Minimize button
-        minimize_button = tk.Button(
-            title_bar,
-            text='−',
-            bg='#003366',
-            fg='white',
-            bd=0,
-            activebackground='#004080',
-            command=lambda: self.state('iconic'),
-            font=('Helvetica', 12, 'bold')
-        )
-        minimize_button.pack(side=tk.RIGHT, padx=5)
-        
-        # Bind mouse events for window dragging
-        title_bar.bind('<Button-1>', self._save_drag_start_pos)
-        title_bar.bind('<B1-Motion>', self._move_window)
-        title_label.bind('<Button-1>', self._save_drag_start_pos)
-        title_label.bind('<B1-Motion>', self._move_window)
-
-    def _save_drag_start_pos(self, event):
-        """Saves the initial position for window dragging."""
-        self._start_x = event.x
-        self._start_y = event.y
-
-    def _move_window(self, event):
-        """Handles window movement for custom title bar."""
-        x = self.winfo_pointerx() - self._start_x
-        y = self.winfo_pointery() - self._start_y
-        self.geometry(f'+{x}+{y}')
-
-    def _load_icon(self, icon_name, size=(40,40)):
-        """
-        Loads and resizes an icon from the 'assets/icons' directory.
-        Stores a reference to the PhotoImage object to prevent garbage collection.
-        """
-        path = os.path.join(ICONS_DIR, icon_name)
-        if not os.path.exists(path):
-            print(f"Warning: Icon not found at {path}")
-            # Create a placeholder red square if icon is missing
-            img = Image.new('RGB', size, color='red')
-            tk_img = ImageTk.PhotoImage(img)
-            self.icon_images[path] = tk_img
-            return tk_img
-        try:
-            img = Image.open(path)
-            img = img.resize(size, Image.Resampling.LANCZOS)
-            tk_img = ImageTk.PhotoImage(img)
-            self.icon_images[path] = tk_img 
-            return tk_img
-        except Exception as e:
-            print(f"Error loading icon {icon_name}: {e}")
-            # Create a placeholder gray square on error
-            img = Image.new('RGB', size, color='gray')
-            tk_img = ImageTk.PhotoImage(img)
-            self.icon_images[path] = tk_img
-            return tk_img
-
-    def _create_menu_bar(self):
-        """Creates the application's menu bar."""
-        menubar = tk.Menu(self)
-        self.config(menu=menubar)
-
-        # File menu
-        file_menu = tk.Menu(menubar, tearoff=0)
-        menubar.add_cascade(label="File", menu=file_menu)
-        file_menu.add_command(label="Exit", command=self.on_exit)
-
-        # Sales menu
-        sales_menu = tk.Menu(menubar, tearoff=0)
-        menubar.add_cascade(label="Sales", menu=sales_menu)
-        sales_menu.add_command(label="Add New Property", command=lambda: self._go_to_sales_tab_and_action("add_property"))
-        sales_menu.add_command(label="Sell Property", command=lambda: self._go_to_sales_tab_and_action("sell_property"))
-        sales_menu.add_separator()
-        sales_menu.add_command(label="View All Properties", command=lambda: self._go_to_sales_tab_and_action("view_all"))
-        sales_menu.add_command(label="Track Payments", command=lambda: self._go_to_sales_tab_and_action("track_payments"))
-        sales_menu.add_command(label="Sold Properties Records", command=lambda: self._go_to_sales_tab_and_action("sold_properties"))
-
-        # Surveys menu
-        surveys_menu = tk.Menu(menubar, tearoff=0)
-        menubar.add_cascade(label="Surveys", menu=surveys_menu)
-        surveys_menu.add_command(label="Register New Job", command=lambda: self._go_to_survey_tab_and_action("add_job"))
-        surveys_menu.add_command(label="Track Jobs", command=lambda: self._go_to_survey_tab_and_action("track_jobs"))
-
-        # Reports menu
-        reports_menu = tk.Menu(menubar, tearoff=0)
-        menubar.add_cascade(label="Reports", menu=reports_menu)
-        reports_menu.add_command(label="Daily/Monthly Sales Report", command=lambda: self.sales_section.generate_report_type("Daily/Monthly Sales"))
-        reports_menu.add_command(label="Sold Properties Report", command=lambda: self.sales_section.generate_report_type("Sold Properties"))
-        reports_menu.add_command(label="Pending Instalments Report", command=lambda: self.sales_section.generate_report_type("Pending Instalments"))
-        reports_menu.add_command(label="Completed Survey Jobs Report", command=lambda: self.survey_section.generate_report_type("Completed Survey Jobs"))
-        reports_menu.add_command(label="Upcoming Deadlines for Surveys", command=lambda: self.survey_section.generate_report_type("Upcoming Survey Deadlines"))
-
-        # Help menu
-        help_menu = tk.Menu(menubar, tearoff=0)
-        menubar.add_cascade(label="Help", menu=help_menu)
-        help_menu.add_command(label="About", command=self.show_about_dialog)
-
-    def _go_to_sales_tab_and_action(self, action):
-        """Helper to switch to sales tab and trigger an action if needed."""
-        self.notebook.select(self.sales_section)
-        if action == "add_property":
-            self.sales_section._open_add_property_form()
-        elif action == "sell_property":
-            self.sales_section._open_sell_property_form()
-        elif action == "view_all":
-            self.sales_section._open_view_all_properties()
-        elif action == "track_payments":
-            self.sales_section._open_track_payments_view()
-        elif action == "sold_properties":
-            self.sales_section._open_sold_properties_view()
-
-    def _go_to_survey_tab_and_action(self, action):
-        """Helper to switch to survey tab and trigger an action if needed."""
-        self.notebook.select(self.survey_section)
-        if action == "add_job":
-            self.survey_section._open_add_survey_job_form()
-        elif action == "track_jobs":
-            self.survey_section._open_track_survey_jobs_view()
-
-    def _create_main_frames(self):
-        """Creates the main tabbed interface for different sections."""
-        self.notebook = ttk.Notebook(self)
-        self.notebook.pack(expand=True, fill="both", padx=10, pady=10)
-
-        # Pass load_icon_callback to SalesSectionView
-        self.sales_section = SalesSectionView(self.notebook, self.db_manager, self._load_icon)
-        self.notebook.add(self.sales_section, text="   Land Sales & Purchases   ")
-
-        # Pass load_icon_callback to SurveySectionView
-        self.survey_section = SurveySectionView(self.notebook, self.db_manager, self._load_icon)
-        self.notebook.add(self.survey_section, text="   Survey Services   ")
-
-    def show_about_dialog(self):
-        messagebox.showinfo(
-            "About",
-            "Mathenge's Real Estate Management System\n"
-            "Version 1.0\n"
-            "Developed by Nexora Solutions\n"
-            "© 2025 All Rights Reserved."
-        )
-
-    def on_exit(self):
-        """Handles application exit, confirming with the user."""
-        if messagebox.askyesno("Exit Application", "Are you sure you want to exit?"):
-            self.destroy()
-
-if __name__ == "__main__":
-    app = RealEstateApp()
+import tkinter as tk
+from tkinter import ttk, messagebox
+import os
+import datetime
+from datetime import datetime, timedelta
+from PIL import Image, ImageTk
+import matplotlib.pyplot as plt
+from matplotlib.backends.backend_tkagg import FigureCanvasTkAgg
+
+# Import your DatabaseManager
+from database import DatabaseManager
+
+# Import form classes from your forms directory
+# Assuming property_forms.py now contains AddPropertyForm, SellPropertyForm,
+# TrackPaymentsForm, SoldPropertiesView, ViewAllPropertiesForm, and EditPropertyForm
+from forms.property_forms import AddPropertyForm, SellPropertyForm, TrackPaymentsForm, SoldPropertiesView, ViewAllPropertiesForm, EditPropertyForm, SalesReportsForm
+from forms.survey_forms import AddSurveyJobForm, ManagePaymentForm, TrackSurveyJobsForm, SurveyReportsForm # Import SurveyReportsForm here
+
+
+# --- Global Constants ---
+BASE_DIR = os.path.dirname(os.path.abspath(__file__))
+ASSETS_DIR = os.path.join(BASE_DIR, 'assets')
+ICONS_DIR = os.path.join(ASSETS_DIR, 'icons')
+DATA_DIR = os.path.join(BASE_DIR, 'data')
+PROPERTY_IMAGES_DIR = os.path.join(DATA_DIR, 'images')
+TITLE_DEEDS_DIR = os.path.join(DATA_DIR, 'deeds')
+RECEIPTS_DIR = os.path.join(DATA_DIR, 'receipts')
+SURVEY_ATTACHMENTS_DIR = os.path.join(DATA_DIR, 'survey_attachments')
+
+# Ensure necessary directories exist
+for d in [PROPERTY_IMAGES_DIR, TITLE_DEEDS_DIR, RECEIPTS_DIR, SURVEY_ATTACHMENTS_DIR]:
+    os.makedirs(d, exist_ok=True)
+# --- End Global Constants ---
+
+# --- Section View Classes ---
+
+class SalesSectionView(ttk.Frame):
+    def __init__(self, master, db_manager, load_icon_callback):
+        super().__init__(master, padding="10 10 10 10")
+        self.db_manager = db_manager
+        self.load_icon_callback = load_icon_callback # Callback to main app's _load_icon
+
+        # Initialize a list to hold references to PhotoImage objects for SalesSection buttons
+        self.sales_button_icons = [] 
+
+        self._create_widgets()
+        self.populate_system_overview()
+        
+
+    def _create_widgets(self):
+        button_grid_container = ttk.Frame(self, padding="20")
+        button_grid_container.pack(pady=20, padx=20, fill="x", anchor="n")
+
+        for i in range(3):
+            button_grid_container.grid_columnconfigure(i, weight=1, uniform="sales_button_cols")
+        for i in range(2):
+            button_grid_container.grid_rowconfigure(i, weight=1, uniform="sales_button_rows")
+
+        buttons_data = [
+            {"text": "Add New Property", "icon": "add_property.png", "command": self._open_add_property_form},
+            {"text": "Sell Property", "icon": "manage_sales.png", "command": self._open_sell_property_form},
+            {"text": "Track Payments", "icon": "track_payments.png", "command": self._open_track_payments_view},
+            {"text": "Sold Properties", "icon": "sold_properties.png", "command": self._open_sold_properties_view},
+            {"text": "View All Properties", "icon": "view_all_properties.png", "command": self._open_view_all_properties}, 
+            {"text": "Reports & Receipts", "icon": "reports_receipts.png", "command": self._open_sales_reports_receipts_view},
+        ]
+
+        row, col = 0, 0
+        for data in buttons_data:
+            icon_img = self.load_icon_callback(data["icon"])
+            self.sales_button_icons.append(icon_img) # <--- IMPORTANT: Store reference here!
+            
+            btn_wrapper_frame = ttk.Frame(button_grid_container, relief="raised", borderwidth=1, cursor="hand2")
+            btn_wrapper_frame.grid(row=row, column=col, padx=10, pady=10, sticky="nsew")
+
+            btn = ttk.Button(
+                btn_wrapper_frame,
+                text=data["text"],
+                image=icon_img,
+                compound=tk.TOP,
+                command=data["command"]
+            )
+            btn.pack(expand=True, fill="both", ipadx=20, ipady=20)
+            
+            btn.image = icon_img # <--- IMPORTANT: Also store reference on the button widget itself!
+            
+            col += 1
+            if col > 2:
+                col = 0
+                row += 1
+        
+        self.system_overview_frame = ttk.LabelFrame(self, text="System Overview", padding="10")
+        self.system_overview_frame.pack(pady=10, padx=20, fill="both", expand=True)
+        
+        self.stats_frame = ttk.Frame(self.system_overview_frame)
+        self.stats_frame.pack(side="top", fill="x", pady=(5, 10))
+        
+        self.lbl_properties_sold = ttk.Label(self.stats_frame, text="Properties Sold: N/A", font=("Arial", 12, "bold"))
+        self.lbl_properties_sold.pack(side="left", padx=10)
+        
+        self.lbl_total_properties = ttk.Label(self.stats_frame, text="Total Properties: N/A", font=("Arial", 12, "bold"))
+        self.lbl_total_properties.pack(side="left", padx=10)
+
+        self.lbl_pending_payments = ttk.Label(self.stats_frame, text="Pending Sales Payments: N/A", font=("Arial", 12, "bold"))
+        self.lbl_pending_payments.pack(side="left", padx=10)
+
+        self.lbl_total_clients = ttk.Label(self.stats_frame, text="Total Clients: N/A", font=("Arial", 12, "bold"))
+        self.lbl_total_clients.pack(side="left", padx=10)
+
+        self.lbl_current_date = ttk.Label(self.stats_frame, text=f"Date: {datetime.now().strftime('%Y-%m-%d')}", font=("Arial", 10))
+        self.lbl_current_date.pack(side="right", padx=10)
+
+        self.charts_frame = ttk.Frame(self.system_overview_frame)
+        self.charts_frame.pack(side="bottom", fill="both", expand=True)
+
+    def populate_system_overview(self):
+        """
+        Fetches data from the database and updates the System Overview dashboard
+        with key metrics and charts for sales.
+        """
+        for widget in self.charts_frame.winfo_children():
+            widget.destroy()
+
+        num_properties_sold = 0
+        num_properties_available = 0
+        num_total_properties = 0
+        total_pending_sales_payments = 0.0
+        total_clients = 0
+
+        display_properties_sold = "N/A"
+        display_total_properties = "N/A"
+        display_pending_sales_payments_str = "N/A"
+        display_total_clients = "N/A"
+
+        try:
+            properties_sold_data = self.db_manager.get_all_properties(status='Sold') 
+            properties_available_data = self.db_manager.get_all_properties(status='Available') 
+            
+            num_properties_sold = len(properties_sold_data) if properties_sold_data else 0
+            num_properties_available = len(properties_available_data) if properties_available_data else 0
+            num_total_properties = num_properties_sold + num_properties_available
+
+            total_pending_sales_payments = self.db_manager.get_total_pending_sales_payments()
+            
+            total_clients = self.db_manager.get_total_clients()
+
+            display_properties_sold = str(num_properties_sold)
+            display_total_properties = str(num_total_properties)
+            display_pending_sales_payments_str = f"KES {total_pending_sales_payments:,.2f}"
+            display_total_clients = str(total_clients)
+
+        except Exception as e:
+            messagebox.showerror("Database Error", f"Failed to retrieve sales overview data: {e}")
+            
+        self.lbl_properties_sold.config(text=f"Properties Sold: {display_properties_sold}")
+        self.lbl_total_properties.config(text=f"Total Properties: {display_total_properties}")
+        self.lbl_pending_payments.config(text=f"Pending Sales Payments: {display_pending_sales_payments_str}")
+        self.lbl_total_clients.config(text=f"Total Clients: {display_total_clients}")
+        self.lbl_current_date.config(text=f"Date: {datetime.now().strftime('%Y-%m-%d')}")
+
+        fig, (ax1, ax2) = plt.subplots(1, 2, figsize=(10, 4))
+        fig.patch.set_facecolor('lightgray')
+
+        labels = ['Sold', 'Available']
+        sizes = [num_properties_sold, num_properties_available]
+        colors = ['#4CAF50', '#FFC107']
+        
+        if sum(sizes) > 0:
+            ax1.pie(sizes, labels=labels, colors=colors, autopct='%1.1f%%', startangle=90,
+                            wedgeprops={'edgecolor': 'black'})
+        else:
+            ax1.text(0.5, 0.5, 'No Property Data', horizontalalignment='center',
+                                 verticalalignment='center', transform=ax1.transAxes, fontsize=12)
+        ax1.set_title('Property Status Overview')
+        ax1.axis('equal')
+
+        if isinstance(total_pending_sales_payments, (int, float)):
+            payment_status_data = [num_properties_sold, total_pending_sales_payments]
+            payment_labels = ['Sold Count', 'Pending Payments (KES)']
+            
+            display_pending_payments = total_pending_sales_payments 
+            if total_pending_sales_payments > 100000:
+                display_pending_payments = total_pending_sales_payments / 100000
+            
+            ax2.bar(payment_labels, [num_properties_sold, display_pending_payments], color=['skyblue', 'salmon'])
+            ax2.set_title('Sales vs. Pending Payments (illustrative scale)')
+            ax2.set_ylabel('Count / Value')
+            for i, v in enumerate([num_properties_sold, display_pending_payments]):
+                ax2.text(i, v + 0.1, f'{v:,.0f}', color='black', ha='center', va='bottom')
+        else:
+            ax2.text(0.5, 0.5, 'No Detailed Payment Data', horizontalalignment='center',
+                                 verticalalignment='center', transform=ax2.transAxes, fontsize=12)
+        
+        plt.tight_layout()
+
+        canvas = FigureCanvasTkAgg(fig, master=self.charts_frame)
+        canvas_widget = canvas.get_tk_widget()
+        canvas_widget.pack(side=tk.TOP, fill=tk.BOTH, expand=True)
+
+        # <--- FIX: Close the Matplotlib figure after embedding it in Tkinter
+        plt.close(fig)
+
+    # --- Methods called by buttons within SalesSection ---
+    def _open_add_property_form(self):
+        AddPropertyForm(self.master, self.db_manager, self.populate_system_overview,
+                        parent_icon_loader=self.load_icon_callback, window_icon_name="add_property.png")
+
+    def _open_sell_property_form(self):
+        SellPropertyForm(self.master, self.db_manager, self.populate_system_overview,
+                         parent_icon_loader=self.load_icon_callback, window_icon_name="manage_sales.png")
+
+    def _open_track_payments_view(self):
+        TrackPaymentsForm(self.master, self.db_manager, self.populate_system_overview,
+                          parent_icon_loader=self.load_icon_callback, window_icon_name="track_payments.png")
+
+    def _open_sold_properties_view(self):
+        SoldPropertiesView(self.master, self.db_manager, self.populate_system_overview,
+                           parent_icon_loader=self.load_icon_callback, window_icon_name="sold_properties.png")
+
+    def _open_view_all_properties(self):
+        # NEW: Open the ViewAllPropertiesForm
+        ViewAllPropertiesForm(self.master, self.db_manager, self.populate_system_overview,
+                              parent_icon_loader=self.load_icon_callback, window_icon_name="view_all_properties.png")
+
+    def _open_sales_reports_receipts_view(self):
+        SalesReportsForm(self.master, self.db_manager, parent_icon_loader=self.load_icon_callback, window_icon_name="reports.png")
+
+    def generate_report_type(self, report_name):
+        messagebox.showinfo("Report", f"Generating {report_name} Report from Sales Section... (Feature coming soon!)")
+
+
+class SurveySectionView(ttk.Frame):
+    def __init__(self, master, db_manager, load_icon_callback):
+        super().__init__(master, padding="10 10 10 10")
+        self.db_manager = db_manager
+        self.load_icon_callback = load_icon_callback # Store the callback
+        # Initialize a list to hold references to PhotoImage objects for SurveySection buttons
+        self.survey_button_icons = []
+        self._create_widgets()
+        self.populate_survey_overview()
+
+    def _create_widgets(self):
+        button_grid_container = ttk.Frame(self, padding="20")
+        button_grid_container.pack(pady=20, padx=20, fill="x", anchor="n")
+        
+        # Configure columns for uniform spacing
+        for i in range(2): # Assuming 2 columns of buttons as per original layout
+            button_grid_container.grid_columnconfigure(i, weight=1, uniform="survey_button_cols")
+        for i in range(2): # Assuming 2 rows of buttons
+            button_grid_container.grid_rowconfigure(i, weight=1, uniform="survey_button_rows")
+
+        buttons_data = [
+            {"text": "Register New Job", "icon": "add_survey.png", "command": self._open_add_survey_job_form},
+            {"text": "Track Jobs", "icon": "track_jobs.png", "command": self._open_track_survey_jobs_view},
+            {"text": "Manage Payments", "icon": "manage_payments.png", "command": self._open_manage_survey_payments_view},
+            {"text": "Survey Reports", "icon": "survey_reports.png", "command": self._open_survey_reports_view},
+        ]
+
+        row, col = 0, 0
+        for data in buttons_data:
+            icon_img = self.load_icon_callback(data["icon"]) # Load icon
+            self.survey_button_icons.append(icon_img) # <--- IMPORTANT: Store reference here!
+            
+            btn_wrapper_frame = ttk.Frame(button_grid_container, relief="raised", borderwidth=1, cursor="hand2")
+            btn_wrapper_frame.grid(row=row, column=col, padx=10, pady=10, sticky="nsew")
+
+            btn = ttk.Button(
+                btn_wrapper_frame,
+                text=data["text"],
+                image=icon_img,    # Set the image
+                compound=tk.TOP,    # Place image above text
+                command=data["command"]
+            )
+            btn.pack(expand=True, fill="both", ipadx=20, ipady=20)
+            
+            btn.image = icon_img # <--- IMPORTANT: Also store reference on the button widget itself!
+
+            col += 1
+            if col > 1: # Move to next row after 2 columns
+                col = 0
+                row += 1
+
+        self.survey_overview_frame = ttk.LabelFrame(self, text="Survey Overview", padding="10")
+        self.survey_overview_frame.pack(pady=10, padx=20, fill="both", expand=True)
+
+        self.lbl_total_jobs = ttk.Label(self.survey_overview_frame, text="Total Jobs: N/A", font=("Arial", 12, "bold"))
+        self.lbl_total_jobs.pack(side="left", padx=10)
+
+        self.lbl_completed_jobs = ttk.Label(self.survey_overview_frame, text="Completed Jobs: N/A", font=("Arial", 12, "bold"))
+        self.lbl_completed_jobs.pack(side="left", padx=10)
+
+        self.lbl_upcoming_deadlines = ttk.Label(self.survey_overview_frame, text="Upcoming Deadlines (30 days): N/A", font=("Arial", 12, "bold"))
+        self.lbl_upcoming_deadlines.pack(side="left", padx=10)
+
+        self.lbl_pending_survey_payments = ttk.Label(self.survey_overview_frame, text="Pending Survey Payments: N/A", font=("Arial", 12, "bold"))
+        self.lbl_pending_survey_payments.pack(side="left", padx=10)
+
+    def populate_survey_overview(self):
+        """
+        Fetches data from the database and updates the Survey Overview dashboard.
+        """
+        try:
+            total_jobs = self.db_manager.get_total_survey_jobs()
+            completed_jobs = self.db_manager.get_completed_survey_jobs_count()
+            upcoming_deadlines_count = self.db_manager.get_upcoming_survey_deadlines_count()
+            total_pending_survey_payments = self.db_manager.get_total_pending_survey_payments()
+
+            self.lbl_total_jobs.config(text=f"Total Jobs: {total_jobs}")
+            self.lbl_completed_jobs.config(text=f"Completed Jobs: {completed_jobs}")
+            self.lbl_upcoming_deadlines.config(text=f"Upcoming Deadlines (30 days): {upcoming_deadlines_count}")
+            self.lbl_pending_survey_payments.config(text=f"Pending Survey Payments: KES {total_pending_survey_payments:,.2f}")
+
+        except Exception as e:
+            messagebox.showerror("Database Error", f"Failed to retrieve survey overview data: {e}")
+            self.lbl_total_jobs.config(text="Total Jobs: N/A")
+            self.lbl_completed_jobs.config(text="Completed Jobs: N/A")
+            self.lbl_upcoming_deadlines.config(text="Upcoming Deadlines: N/A")
+            self.lbl_pending_survey_payments.config(text="Pending Survey Payments: N/A")
+
+
+    def _open_add_survey_job_form(self):
+        AddSurveyJobForm(self.master, self.db_manager, self.populate_survey_overview,
+                         parent_icon_loader=self.load_icon_callback, window_icon_name="add_survey.png")
+
+    def _open_track_survey_jobs_view(self):
+        messagebox.showinfo("Action", "Opening Track Survey Jobs View... (Coming Soon)")
+
+    def _open_manage_survey_payments_view(self):
+        messagebox.showinfo("Action", "Opening Manage Survey Payments View... (Coming Soon)")
+
+    def _open_survey_reports_view(self):
+        messagebox.showinfo("Action", "Opening Survey Reports View... (Coming Soon)")
+
+    def generate_report_type(self, report_name):
+        messagebox.showinfo("Report", f"Generating {report_name} Report from Survey Section... (Feature coming soon!)")
+
+
+class RealEstateApp(tk.Tk):
+    def __init__(self):
+        super().__init__()
+        self.title("Mathenge's Real Estate Management System")
+        self.geometry("1200x800")
+        self.state('zoomed')
+
+        # Set window properties
+        self._set_window_icon()
+        self._set_taskbar_icon()
+        self._customize_title_bar()
+
+        self.db_manager = DatabaseManager()
+        self.icon_images = {}  # Cache for PhotoImage objects
+
+        self._create_menu_bar()
+        self._create_main_frames()
+        
+        self.notebook.bind("<<NotebookTabChanged>>", self._on_tab_change)
+        self._on_tab_change(None)
+
+        # For custom title bar dragging
+        self._start_x = 0
+        self._start_y = 0
+
+    def _on_tab_change(self, event):
+        """Callback for when the notebook tab changes, to refresh active tab's data."""
+        selected_tab_id = self.notebook.select()
+        selected_tab_widget = self.notebook.nametowidget(selected_tab_id)
+        
+        if isinstance(selected_tab_widget, SalesSectionView):
+            selected_tab_widget.populate_system_overview()
+        elif isinstance(selected_tab_widget, SurveySectionView):
+            selected_tab_widget.populate_survey_overview()
+
+    def _set_window_icon(self):
+        """Sets the window icon from the assets directory."""
+        # Try .ico first (best for Windows)
+        ico_path = os.path.join(ICONS_DIR, "home.ico")
+        png_path = os.path.join(ICONS_DIR, "home.png")
+        
+        if os.path.exists(ico_path):
+            try:
+                self.iconbitmap(ico_path)
+                return
+            except Exception as e:
+                print(f"Error loading .ico icon: {e}")
+        
+        # Fallback to .png (cross-platform)
+        if os.path.exists(png_path):
+            try:
+                img = Image.open(png_path)
+                photo = ImageTk.PhotoImage(img)
+                self.tk.call('wm', 'iconphoto', self._w, photo)
+            except Exception as e:
+                print(f"Error loading .png icon: {e}")
+        else:
+            print("No valid icon file found")
+
+    def _set_taskbar_icon(self):
+        """Ensures the icon appears in the taskbar/dock."""
+        # This is handled by _set_window_icon on most platforms
+        # Additional Windows-specific taskbar grouping
+        if os.name == 'nt':
+            try:
+                from ctypes import windll
+                windll.shell32.SetCurrentProcessExplicitAppUserModelID('Mathenge.RealEstate.1')
+            except Exception as e:
+                print(f"Could not set taskbar ID: {e}")
+
+    def _customize_title_bar(self):
+        """Attempts to customize the title bar appearance."""
+        # Try Windows-specific customization first
+        if os.name == 'nt':
+            self._customize_windows_title_bar()
+        else:
+            # Fallback to custom title bar for other platforms
+            self._create_custom_title_bar()
+
+    def _customize_windows_title_bar(self):
+        """Windows-specific title bar customization."""
+        try:
+            from ctypes import windll, byref, sizeof, c_int
+            
+            # Windows constants
+            DWMWA_USE_IMMERSIVE_DARK_MODE = 20
+            DWMWA_CAPTION_COLOR = 35
+            DWMWA_TEXT_COLOR = 36
+            
+            hwnd = windll.user32.GetParent(self.winfo_id())
+            
+            # Set dark mode
+            value = c_int(1)
+            windll.dwmapi.DwmSetWindowAttribute(
+                hwnd, 
+                DWMWA_USE_IMMERSIVE_DARK_MODE, 
+                byref(value), 
+                sizeof(value)
+            )
+            
+            # Set title bar color to dark blue (RGB: 0, 51, 102)
+            color = c_int(0x00663300)  # BGR format for Windows
+            windll.dwmapi.DwmSetWindowAttribute(
+                hwnd, 
+                DWMWA_CAPTION_COLOR, 
+                byref(color), 
+                sizeof(color)
+            )
+            
+            # Set title text color to white
+            text_color = c_int(0x00FFFFFF)  # White in BGR
+            windll.dwmapi.DwmSetWindowAttribute(
+                hwnd, 
+                DWMWA_TEXT_COLOR, 
+                byref(text_color), 
+                sizeof(text_color)
+            )
+        except Exception as e:
+            print(f"Could not customize Windows title bar: {e}")
+            self._create_custom_title_bar()
+
+    def _create_custom_title_bar(self):
+        """Creates a custom title bar when native customization isn't available."""
+        # Remove native title bar
+        self.overrideredirect(True)
+        
+        # Create custom title bar frame
+        title_bar = tk.Frame(self, bg='#003366', relief='raised', bd=0, height=30)
+        title_bar.pack(fill=tk.X)
+        
+        # Title label
+        title_label = tk.Label(
+            title_bar, 
+            text="Mathenge's Real Estate Management System",
+            bg='#003366', 
+            fg='white',
+            font=('Helvetica', 10)
+        )
+        title_label.pack(side=tk.LEFT, padx=10)
+        
+        # Close button
+        close_button = tk.Button(
+            title_bar, 
+            text='×', 
+            bg='#003366', 
+            fg='white',
+            bd=0,
+            activebackground='red',
+            command=self.destroy,
+            font=('Helvetica', 12, 'bold')
+        )
+        close_button.pack(side=tk.RIGHT, padx=5)
+        
+        # Minimize button
+        minimize_button = tk.Button(
+            title_bar,
+            text='−',
+            bg='#003366',
+            fg='white',
+            bd=0,
+            activebackground='#004080',
+            command=lambda: self.state('iconic'),
+            font=('Helvetica', 12, 'bold')
+        )
+        minimize_button.pack(side=tk.RIGHT, padx=5)
+        
+        # Bind mouse events for window dragging
+        title_bar.bind('<Button-1>', self._save_drag_start_pos)
+        title_bar.bind('<B1-Motion>', self._move_window)
+        title_label.bind('<Button-1>', self._save_drag_start_pos)
+        title_label.bind('<B1-Motion>', self._move_window)
+
+    def _save_drag_start_pos(self, event):
+        """Saves the initial position for window dragging."""
+        self._start_x = event.x
+        self._start_y = event.y
+
+    def _move_window(self, event):
+        """Handles window movement for custom title bar."""
+        x = self.winfo_pointerx() - self._start_x
+        y = self.winfo_pointery() - self._start_y
+        self.geometry(f'+{x}+{y}')
+
+    def _load_icon(self, icon_name, size=(40,40)):
+        """
+        Loads and resizes an icon from the 'assets/icons' directory.
+        Stores a reference to the PhotoImage object to prevent garbage collection.
+        """
+        path = os.path.join(ICONS_DIR, icon_name)
+        if not os.path.exists(path):
+            print(f"Warning: Icon not found at {path}")
+            # Create a placeholder red square if icon is missing
+            img = Image.new('RGB', size, color='red')
+            tk_img = ImageTk.PhotoImage(img)
+            self.icon_images[path] = tk_img
+            return tk_img
+        try:
+            img = Image.open(path)
+            img = img.resize(size, Image.Resampling.LANCZOS)
+            tk_img = ImageTk.PhotoImage(img)
+            self.icon_images[path] = tk_img 
+            return tk_img
+        except Exception as e:
+            print(f"Error loading icon {icon_name}: {e}")
+            # Create a placeholder gray square on error
+            img = Image.new('RGB', size, color='gray')
+            tk_img = ImageTk.PhotoImage(img)
+            self.icon_images[path] = tk_img
+            return tk_img
+
+    def _create_menu_bar(self):
+        """Creates the application's menu bar."""
+        menubar = tk.Menu(self)
+        self.config(menu=menubar)
+
+        # File menu
+        file_menu = tk.Menu(menubar, tearoff=0)
+        menubar.add_cascade(label="File", menu=file_menu)
+        file_menu.add_command(label="Exit", command=self.on_exit)
+
+        # Sales menu
+        sales_menu = tk.Menu(menubar, tearoff=0)
+        menubar.add_cascade(label="Sales", menu=sales_menu)
+        sales_menu.add_command(label="Add New Property", command=lambda: self._go_to_sales_tab_and_action("add_property"))
+        sales_menu.add_command(label="Sell Property", command=lambda: self._go_to_sales_tab_and_action("sell_property"))
+        sales_menu.add_separator()
+        sales_menu.add_command(label="View All Properties", command=lambda: self._go_to_sales_tab_and_action("view_all"))
+        sales_menu.add_command(label="Track Payments", command=lambda: self._go_to_sales_tab_and_action("track_payments"))
+        sales_menu.add_command(label="Sold Properties Records", command=lambda: self._go_to_sales_tab_and_action("sold_properties"))
+
+        # Surveys menu
+        surveys_menu = tk.Menu(menubar, tearoff=0)
+        menubar.add_cascade(label="Surveys", menu=surveys_menu)
+        surveys_menu.add_command(label="Register New Job", command=lambda: self._go_to_survey_tab_and_action("add_job"))
+        surveys_menu.add_command(label="Track Jobs", command=lambda: self._go_to_survey_tab_and_action("track_jobs"))
+
+        # Reports menu
+        reports_menu = tk.Menu(menubar, tearoff=0)
+        menubar.add_cascade(label="Reports", menu=reports_menu)
+        reports_menu.add_command(label="Daily/Monthly Sales Report", command=lambda: self.sales_section.generate_report_type("Daily/Monthly Sales"))
+        reports_menu.add_command(label="Sold Properties Report", command=lambda: self.sales_section.generate_report_type("Sold Properties"))
+        reports_menu.add_command(label="Pending Instalments Report", command=lambda: self.sales_section.generate_report_type("Pending Instalments"))
+        reports_menu.add_command(label="Completed Survey Jobs Report", command=lambda: self.survey_section.generate_report_type("Completed Survey Jobs"))
+        reports_menu.add_command(label="Upcoming Deadlines for Surveys", command=lambda: self.survey_section.generate_report_type("Upcoming Survey Deadlines"))
+
+        # Help menu
+        help_menu = tk.Menu(menubar, tearoff=0)
+        menubar.add_cascade(label="Help", menu=help_menu)
+        help_menu.add_command(label="About", command=self.show_about_dialog)
+
+    def _go_to_sales_tab_and_action(self, action):
+        """Helper to switch to sales tab and trigger an action if needed."""
+        self.notebook.select(self.sales_section)
+        if action == "add_property":
+            self.sales_section._open_add_property_form()
+        elif action == "sell_property":
+            self.sales_section._open_sell_property_form()
+        elif action == "view_all":
+            self.sales_section._open_view_all_properties()
+        elif action == "track_payments":
+            self.sales_section._open_track_payments_view()
+        elif action == "sold_properties":
+            self.sales_section._open_sold_properties_view()
+
+    def _go_to_survey_tab_and_action(self, action):
+        """Helper to switch to survey tab and trigger an action if needed."""
+        self.notebook.select(self.survey_section)
+        if action == "add_job":
+            self.survey_section._open_add_survey_job_form()
+        elif action == "track_jobs":
+            self.survey_section._open_track_survey_jobs_view()
+
+    def _create_main_frames(self):
+        """Creates the main tabbed interface for different sections."""
+        self.notebook = ttk.Notebook(self)
+        self.notebook.pack(expand=True, fill="both", padx=10, pady=10)
+
+        # Pass load_icon_callback to SalesSectionView
+        self.sales_section = SalesSectionView(self.notebook, self.db_manager, self._load_icon)
+        self.notebook.add(self.sales_section, text="   Land Sales & Purchases   ")
+
+        # Pass load_icon_callback to SurveySectionView
+        self.survey_section = SurveySectionView(self.notebook, self.db_manager, self._load_icon)
+        self.notebook.add(self.survey_section, text="   Survey Services   ")
+
+    def show_about_dialog(self):
+        messagebox.showinfo(
+            "About",
+            "Mathenge's Real Estate Management System\n"
+            "Version 1.0\n"
+            "Developed by Nexora Solutions\n"
+            "© 2025 All Rights Reserved."
+        )
+
+    def on_exit(self):
+        """Handles application exit, confirming with the user."""
+        if messagebox.askyesno("Exit Application", "Are you sure you want to exit?"):
+            self.destroy()
+
+if __name__ == "__main__":
+    app = RealEstateApp()
     app.mainloop()